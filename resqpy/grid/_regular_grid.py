--- conflicted
+++ resolved
@@ -574,22 +574,20 @@
 
         if extra_metadata is None:
             extra_metadata = {}
-<<<<<<< HEAD
+
         if self.grid_representation == 'IjkGrid':
             use_lattice = False
         if write_geometry is None:
             write_geometry = (self.grid_representation == 'IjkGrid')
-        if self.crs_uuid is not None and not use_lattice and not write_geometry:
-=======
         else:
             extra_metadata = extra_metadata.copy()
 
-        if write_geometry:
+        if write_geometry and not use_lattice:
             extra_metadata['grid_flavour'] = 'IjkGrid'
+        if write_geometry or use_lattice:
             if 'crs uuid' in extra_metadata:
                 extra_metadata.pop('crs uuid')
         elif self.crs_uuid is not None:
->>>>>>> f24ff105
             extra_metadata['crs uuid'] = str(self.crs_uuid)
 
         node = super().create_xml(ext_uuid = ext_uuid,
