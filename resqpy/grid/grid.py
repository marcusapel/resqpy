"""RESQML grid module handling IJK cartesian grids."""

# note: only IJK Grid format supported at present
# see also rq_import.py

version = '21st December 2021'

# Nexus is a registered trademark of the Halliburton Company

import logging

log = logging.getLogger(__name__)
log.debug('grid.py version ' + version)

import numpy as np

import resqpy.olio.grid_functions as gf
import resqpy.olio.uuid as bu
import resqpy.olio.write_hdf5 as rwh5
import resqpy.olio.xml_et as rqet
import resqpy.crs as rqc
from resqpy.olio.base import BaseResqpy
from .transmissibility import transmissibility, half_cell_transmissibility
from .extract_functions import extract_grid_parent, extract_extent_kji, extract_grid_is_right_handed, \
    extract_k_direction_is_down, extract_geometry_time_index, extract_crs_uuid, extract_crs_root, extract_k_gaps, \
    extract_pillar_shape, extract_has_split_coordinate_lines, extract_children, extract_stratigraphy, \
    extract_inactive_mask, extract_property_collection, set_k_direction_from_points

from .write_hdf5_from_caches import _write_hdf5_from_caches
from .write_nexus_corp import write_nexus_corp
from .defined_geometry import pillar_geometry_is_defined, cell_geometry_is_defined, geometry_defined_for_all_cells, \
    set_geometry_is_defined, geometry_defined_for_all_pillars, cell_geometry_is_defined_ref, \
    pillar_geometry_is_defined_ref
from .faults import find_faults, fault_throws, fault_throws_per_edge_per_column
from .face_functions import clear_face_sets, make_face_sets_from_pillar_lists, make_face_set_from_dataframe, \
    set_face_set_gcs_list_from_dict, is_split_column_face, split_column_faces, face_centre, face_centres_kji_01

from .points_functions import point_areally, point, points_ref, point_raw, unsplit_points_ref, corner_points, \
    invalidate_corner_points, interpolated_points, x_section_corner_points, split_x_section_points, \
    unsplit_x_section_points, uncache_points, horizon_points, split_horizon_points, \
    centre_point_list, interpolated_point, split_gap_x_section_points, \
    centre_point, z_corner_point_depths, coordinate_line_end_points, set_cached_points_from_property, \
    find_cell_for_point_xy, split_horizons_points

from ._create_grid_xml import _create_grid_xml

from .pillars import create_column_pillar_mapping, pillar_foursome, pillar_distances_sqr, nearest_pillar, nearest_rod
from .cell_properties import thickness, volume, pinched_out, cell_inactive, interface_length, interface_vector, \
    interface_lengths_kji, interface_vectors_kji, poly_line_for_cell
from .connection_sets import fault_connection_set, pinchout_connection_set, k_gap_connection_set
from .xyz import xyz_box, xyz_box_centre, bounding_box, composite_bounding_box, z_inc_down, \
    check_top_and_base_cell_edge_directions, local_to_global_crs, global_to_local_crs
from .pixel_maps import pixel_maps, pixel_map_for_split_horizon_points

import warnings


class Grid(BaseResqpy):
    """Class for RESQML Grid (extent and geometry) within RESQML model object."""

    resqml_type = 'IjkGridRepresentation'

    @property
    def nk_plus_k_gaps(self):
        """Returns the number of layers including any K gaps."""
        if self.nk is None:
            return None
        if self.k_gaps is None:
            return self.nk
        return self.nk + self.k_gaps

    def __init__(self,
                 parent_model,
                 uuid=None,
                 grid_root=None,
                 find_properties=True,
                 geometry_required=True,
                 title=None,
                 originator=None,
                 extra_metadata={}):
        """Create a Grid object and optionally populate from xml tree.

        arguments:
           parent_model (model.Model object): the model which this grid is part of
           uuid (uuid.UUID, optional): if present, the new grid object is populated from the RESQML object
           grid_root (DEPRECATED): use uuid instead; the root of the xml tree for the grid part
           find_properties (boolean, default True): if True and uuid (or grid_root) is present, a
              grid property collection is instantiated as an attribute, holding properties for which
              this grid is the supporting representation
           geometry_required (boolean, default True): if True and no geometry node exists in the xml,
              an assertion error is raised; ignored if uuid is None (and grid_root is None)
           title (str, optional): citation title for new grid; ignored if loading from xml
           originator (str, optional): name of person creating the grid; defaults to login id;
              ignored if loading from xml
           extra_metadata (dict, optional): dictionary of extra metadata items to add to the grid;
              ignored if loading from xml

        returns:
           a newly created Grid object

        notes:
           only IJK grids are handled at the moment (the resqml standard also defines 5 other varieties)

        :meta common:
        """

        # note: currently only handles IJK grids
        # todo: check grid_root, if passed, is for an IJK grid
        self.parent_grid_uuid = None  #: parent grid when this is a local grid
        self.parent_window = None  #: FineCoarse cell index mapping info between self and parent grid
        self.is_refinement = None  #: True indicates self is a refinement wrt. parent; False means coarsening
        self.local_grid_uuid_list = None  #: LGR & LGC children list
        self.grid_representation = None  #: flavour of grid, currently 'IjkGrid' or 'IjkBlockGrid'; not much used
        self.geometry_root = None  #: xml node at root of geometry sub-tree
        self.extent_kji = None  #: size of grid: (nk, nj, ni)
        self.ni = self.nj = self.nk = None  #: duplicated extent information as individual integers
        self.crs_uuid = None  #: uuid of the coordinate reference system used by the grid's geometry
        self.crs_root = None  #: xml root node for the crs used by the grid's geometry
        self.crs = None  #: Crs object
        self.points_cached = None  #: numpy array of raw points data; loaded on demand
        # Following are only relevant to structured grid varieties
        self.grid_is_right_handed = None  #: boolean indicating ijk handedness
        self.k_direction_is_down = None  #: boolean indicating dominant direction of k increase
        self.pillar_shape = None  #: string: often 'curved' is used, even for straight pillars
        self.has_split_coordinate_lines = None  #: boolean; affects dimensionality of points array
        self.split_pillars_count = None  #: int
        self.k_gaps = None  #: int; number of k gaps, or None
        self.k_gap_after_array = None  #: 1D numpy bool array of extent nk-1, or None
        self.k_raw_index_array = None  #: 1D numpy int array of extent nk, or None
        self.geometry_defined_for_all_pillars_cached = None
        self.geometry_defined_for_all_cells_cached = None
        self.xyz_box_cached = None  #: numpy array of shape (2, 3) being (min max, x y z)
        self.property_collection = None  #: GridPropertyCollection object
        self.inactive = None  #: numpy bool array: inactive cell mask (not native resqml - derived from active property)
        self.all_inactive = None  #: numpy bool indicating whether all cells are inactive
        self.active_property_uuid = None  #: uuid of property holding active cell boolean array (used to populate inactive)
        self.pinchout = None  #: numpy bool array: pinchout mask, only set on demand (not native resqml)
        self.grid_skin = None  #: outer skin of grid as a GridSkin object, computed and cached on demand
        self.stratigraphic_column_rank_uuid = None  #: optional reference for interpreting stratigraphic units
        self.stratigraphic_units = None  #: optional array of unit indices (one per layer or K gap)
        self.time_index = None  #: optional time index for dynamic geometry
        self.time_series_uuid = None  #: optional time series for dynamic geometry

        super().__init__(model=parent_model,
                         uuid=uuid,
                         title=title,
                         originator=originator,
                         extra_metadata=extra_metadata,
                         root_node=grid_root)

        if not self.title:
            self.title = 'ROOT'

        if (uuid is not None or grid_root is not None):
            if geometry_required:
                assert self.geometry_root is not None, 'grid geometry not present in xml'
            if find_properties:
                self.extract_property_collection()

    def _load_from_xml(self):
        # Extract simple attributes from xml and set as attributes in this resqpy object
        grid_root = self.root
        assert grid_root is not None
        self.grid_representation = 'IjkGrid'  # this attribute not much used
        self.extract_extent_kji()
        self.nk = self.extent_kji[0]  # for convenience available as individual attribs as well as np triplet
        self.nj = self.extent_kji[1]
        self.ni = self.extent_kji[2]
        self.geometry_root = rqet.find_tag(grid_root, 'Geometry')
        if self.geometry_root is None:
            self.geometry_defined_for_all_pillars_cached = True
            self.geometry_defined_for_all_cells_cached = True
            self.pillar_shape = 'straight'
            self.has_split_coordinate_lines = False
            self.k_direction_is_down = True  # arbitrary, as 'down' is rather meaningless without a crs
            if self.extra_metadata is not None:
                crs_uuid = self.extra_metadata.get('crs uuid')
                if crs_uuid is not None:
                    self.set_crs(crs_uuid)
        else:
            self.extract_crs_uuid()
            self.extract_crs_root()
            self.set_crs()
            self.extract_has_split_coordinate_lines()
            self.extract_grid_is_right_handed()
            pillar_geometry_is_defined(self)  # note: if there is no geometry at all, resqpy sets this True
            cell_geometry_is_defined(self)  # note: if there is no geometry at all, resqpy sets this True
            self.extract_pillar_shape()
            self.extract_k_direction_is_down()
            self.extract_geometry_time_index()
        self.extract_k_gaps()
        if self.geometry_root is None:
            assert not self.k_gaps, 'K gaps present in grid without geometry'
        self.extract_parent()
        self.extract_children()
        #        self.create_column_pillar_mapping()  # mapping now created on demand in other methods
        self.extract_inactive_mask()
        self.extract_stratigraphy()

    @property
    def grid_root(self):
        """Alias for root."""
        return self.root

    def set_modified(self, update_xml=False, update_hdf5=False):
        """Assigns a new uuid to this grid; also calls set_modified() for parent model.

        arguments:
           update_xml (boolean, default False): if True, the uuid is modified in the xml tree
              for the grid part
           update_hdf5: (boolean, default False): if True, the uuid in the hdf5 internal path names
              for the datasets (arrays) for the grid are updated

        returns:
           the new uuid for this grid object

        notes:
           a resqml object should be thought of as immutable; therefore when modifying an object,
           it is preferable to assign it a new unique identifer which this method does for a grid;
           the hdf5 internal path names held in xml are only updated if both update_xml and update_hdf5
           are True;
           if the grid object has been created using the Model.copy_part() method, it is not
           necessary to call this function as a new uuid will already have been assigned;
           NB: relationships are not updated by this function, including the relationship to the
           hdf5 external part
        """

        old_uuid = self.uuid
        self.uuid = bu.new_uuid()
        if old_uuid is not None:
            log.info('changing uuid for grid from: ' + str(old_uuid) + ' to: ' + str(self.uuid))
        else:
            log.info('setting new uuid for grid: ' + str(self.uuid))
        if update_xml:
            rqet.patch_uuid_in_part_root(self.root, self.uuid)
            self.model.add_part('obj_IjkGridRepresentation', self.uuid, self.root)
            self.model.remove_part(rqet.part_name_for_object('obj_IjkGridRepresentation', old_uuid))
        if update_hdf5:
            hdf5_uuid_list = self.model.h5_uuid_list(self.root)
            for ext_uuid in hdf5_uuid_list:
                hdf5_file = self.model.h5_access(ext_uuid, mode='r+')
                rwh5.change_uuid(hdf5_file, old_uuid, self.uuid)
        if update_xml and update_hdf5:
            self.model.change_uuid_in_hdf5_references(self.root, old_uuid, self.uuid)
        self.model.set_modified()
        return self.uuid

    def cell_count(self, active_only=False, non_pinched_out_only=False, geometry_defined_only=False):
        """Returns number of cells in grid; optionally limited by active, non-pinched-out, or having geometry.

        arguments:
           active_only (boolean, default False): if True, the count of active cells is returned
           non_pinched_out_only (boolean, default False): if True, the count of cells with vertical
              thickness greater than 0.001 (units are crs vertical units) is returned
           geometry_defined_only (boolean, default False): if True, the count of cells which have a
              defined geometry is returned (a zero thickness cell may still have a defined geometry)

        returns:
           integer being the number of cells in the grid
        """

        # todo: elsewhere: setting of active array from boolean array or zero pore volume
        if not (active_only or non_pinched_out_only or geometry_defined_only):
            return np.prod(self.extent_kji)
        if non_pinched_out_only:
            self.pinched_out(cache_pinchout_array=True)
            return self.pinchout.size - np.count_nonzero(self.pinchout)
        if active_only:
            if self.all_inactive:
                return 0
            if self.inactive is not None:
                return self.inactive.size - np.count_nonzero(self.inactive)
            else:
                geometry_defined_only = True
        if geometry_defined_only:
            if geometry_defined_for_all_cells(self, cache_array=True):
                return np.prod(self.extent_kji)
            return np.count_nonzero(self.array_cell_geometry_is_defined)
        return None

    def natural_cell_index(self, cell_kji0):
        """Returns a single integer for the cell, being the index into a flattened array."""

        return (cell_kji0[0] * self.nj + cell_kji0[1]) * self.ni + cell_kji0[2]

    def natural_cell_indices(self, cell_kji0s):
        """Returns a numpy integer array with a value for each of the cells, being the index into a flattened array.

        argument:
           cell_kji0s: numpy integer array of shape (..., 3) being a list of cell indices in kji0 protocol

        returns:
           numpy integer array of shape (...,) being the equivalent natural cell indices (for a flattened array of cells)
        """

        return (cell_kji0s[..., 0] * self.nj + cell_kji0s[..., 1]) * self.ni + cell_kji0s[..., 2]

    def denaturalized_cell_index(self, c0):
        """Returns a 3 element cell_kji0 index (as a tuple) for the cell with given natural index."""

        k0, ji0 = divmod(c0, self.nj * self.ni)
        j0, i0 = divmod(ji0, self.ni)
        return (k0, j0, i0)

    def denaturalized_cell_indices(self, c0s):
        """Returns an integer array holding kji0 indices for the cells with given natural indices.

        argument:
           c0s: numpy integer array of shape (..., 3) being natural cell indices (for a flattened array)

        returns:
           numpy integer array of shape (..., 3) being the equivalent kji0 protocol cell indices
        """

        k0s, ji0s = divmod(c0s, self.nj * self.ni)
        j0s, i0s = divmod(ji0s, self.ni)
        return np.stack((k0s, j0s, i0s), axis=-1)

    def resolve_geometry_child(self, tag, child_node=None):
        """If xml child node is None, looks for tag amongst children of geometry root.

        arguments:
           tag (string): the tag of the geometry child node of interest
           child_node (optional): the already resolved xml root of the child, or None

        returns:
           xml node of child of geometry node for this grid, which matches tag

        note:
           if child_node argument is not None, it is simply returned;
           if child_node is None, the geometry node for this grid is scanned for a child with matching tag
        """

        if child_node is not None:
            return child_node
        return rqet.find_tag(self.geometry_root, tag)

    def _set_k_raw_index_array(self):
        """Sets the layering raw index array based on the k gap after boolean array."""
        if self.k_gap_after_array is None:
            self.k_raw_index_array = None
            return
        self.k_raw_index_array = np.empty((self.nk,), dtype=int)
        gap_count = 0
        for k in range(self.nk):
            self.k_raw_index_array[k] = k + gap_count
            if k < self.nk - 1 and self.k_gap_after_array[k]:
                gap_count += 1
        assert gap_count == self.k_gaps, 'inconsistency in k gap data'

    def set_parent(self, parent_grid_uuid, self_is_refinement, parent_window):
        """Set relationship with respect to a parent grid.

        arguments:
           parent_grid_uuid (uuid.UUID): the uuid of the parent grid
           self_is_refinement (boolean): if True, this grid is a refinement of the subset of the parent grid;
              if False, this grid is a coarsening
           parent_window: (olio.fine_coarse.FineCoarse object): slice mapping information in K, j & I axes; note
              that self_is_refinement determines which of the 2 grids is fine and which is coarse
        """

        if self.parent_grid_uuid is not None:
            log.warning('overwriting parent grid information')
        self.parent_grid_uuid = parent_grid_uuid
        if parent_grid_uuid is None:
            self.parent_window = None
            self.is_refinement = None
        else:
            parent_window.assert_valid()
            self.parent_window = parent_window
            self.is_refinement = self_is_refinement

    def actual_pillar_shape(self, patch_metadata=False, tolerance=0.001):
        """Returns actual shape of pillars.

        arguments:
           patch_metadata (boolean, default False): if True, the actual shape replaces whatever was in the metadata
           tolerance (float, default 0.001): a length value (in units of grid xy units) used as a Manhattan distance
              limit in the xy plane when considering whether a point lies 'on' a straight line

        returns:
           string: 'vertical', 'straight' or 'curved'

        note:
           setting patch_metadata True will affect the attribute in this Grid object; however, it will not be
           preserved unless the create_xml() method is called, followed at some point with model.store_epc()
        """

        pillar_shape = gf.actual_pillar_shape(self.points_ref(masked=False), tolerance=tolerance)
        if patch_metadata:
            self.pillar_shape = pillar_shape
        return pillar_shape

    def cache_all_geometry_arrays(self):
        """Loads from hdf5 into memory all the arrays defining the grid geometry.

        returns:
           None

        notes:
           call this method if much grid geometry processing is coming up, to save having to worry about
           individual caching arguments to many other methods;
           this method does not create a column to pillar mapping which will often also be needed;
           the arrays are cached as direct attributes to this grid object;
           the names, shapes and types of the attributes are:
              array_cell_geometry_is_defined   (nk, nj, ni)  bool
              array_pillar_geometry_is_defined (nj + 1, ni + 1)  bool
              points_cached  (nk + 1, nj + 1, ni + 1, 3) or (nk + 1, np, 3)  float  (np = number of primary pillars)
              split_pillar_indices_cached  (nps)  int  (nps = number of primary pillars that are split)
              cols_for_split_pillars  (npxc)  int  (npxc = number of column corners using extra pillars due to splitting)
              cols_for_split_pillars_cl  (npx)  int  (npx = number of extra pillars due to splitting)
           the last 3 are only present when the grid has one or more split pillars;
           the split pillar data includes the use of a 'jagged' array (effectively an array of lists represented as
           a linear array and a 'cumulative length' index array)

        :meta common:
        """

        # todo: recheck the description of split pillar arrays given in the doc string
        cell_geometry_is_defined(self, cache_array=True)
        pillar_geometry_is_defined(self, cache_array=True)
        self.point(cache_array=True)
        if self.has_split_coordinate_lines:
            split_root = None
            if not hasattr(self, 'split_pillar_indices_cached'):
                split_root = self.resolve_geometry_child('SplitCoordinateLines')
                # assert(rqet.node_type(split_root) == 'ColumnLayerSplitCoordinateLines')
                pillar_indices_root = rqet.find_tag(split_root, 'PillarIndices')
                h5_key_pair = self.model.h5_uuid_and_path_for_node(pillar_indices_root)
                self.model.h5_array_element(h5_key_pair,
                                            index=None,
                                            cache_array=True,
                                            object=self,
                                            array_attribute='split_pillar_indices_cached',
                                            dtype='int')
            if not hasattr(self, 'cols_for_split_pillars'):
                if split_root is None:
                    split_root = self.resolve_geometry_child('SplitCoordinateLines')
                cpscl_root = rqet.find_tag(split_root, 'ColumnsPerSplitCoordinateLine')
                cpscl_elements_root = rqet.find_tag(cpscl_root, 'Elements')
                h5_key_pair = self.model.h5_uuid_and_path_for_node(cpscl_elements_root)
                self.model.h5_array_element(h5_key_pair,
                                            index=None,
                                            cache_array=True,
                                            object=self,
                                            array_attribute='cols_for_split_pillars',
                                            dtype='int')
                cpscl_cum_length_root = rqet.find_tag(cpscl_root, 'CumulativeLength')
                h5_key_pair = self.model.h5_uuid_and_path_for_node(cpscl_cum_length_root)
                self.model.h5_array_element(h5_key_pair,
                                            index=None,
                                            cache_array=True,
                                            object=self,
                                            array_attribute='cols_for_split_pillars_cl',
                                            dtype='int')

    def column_is_inactive(self, col_ji0):
        """Returns True if all the cells in the specified column are inactive.

        arguments:
           col_ji0 (int pair): the (j0, i0) column indices

        returns:
           boolean: True if all the cells in the column are inactive; False if at least one cell is active
        """

        self.extract_inactive_mask()
        if self.inactive is None:
            return False  # no inactive mask indicates all cells are active
        return np.all(self.inactive[:, col_ji0[0], col_ji0[1]])

    def write_hdf5_from_caches(self,
                               file=None,
                               mode='a',
                               geometry=True,
                               imported_properties=None,
                               write_active=None,
                               stratigraphy=True,
                               expand_const_arrays=False):
        """Create or append to an hdf5 file.

        Writes datasets for the grid geometry (and parent grid mapping) and properties from cached arrays.
        """
        # NB: when writing a new geometry, all arrays must be set up and exist as the appropriate attributes prior to calling this function
        # if saving properties, active cell array should be added to imported_properties based on logical negation of inactive attribute
        # xml is not created here for property objects

        _write_hdf5_from_caches(self, file, mode, geometry, imported_properties, write_active, stratigraphy,
                                expand_const_arrays)

    def write_hdf5(self, expand_const_arrays=False):
        """Writes grid geometry arrays to hdf5 (thin wrapper around write_hdf5_from_caches().

        :meta common:
        """

        self.write_hdf5_from_caches(mode='a',
                                    geometry=True,
                                    imported_properties=None,
                                    write_active=True,
                                    stratigraphy=True,
                                    expand_const_arrays=expand_const_arrays)

    def off_handed(self):
        """Returns False if IJK and xyz have same handedness, True if they differ."""

        ijk_right_handed = self.extract_grid_is_right_handed()
        assert self.crs.axis_order.lower() == 'easting northing'
        # note: if z increases downwards, xyz is left handed
        return ijk_right_handed == self.z_inc_down()

    def write_nexus_corp(self,
                         file_name,
                         local_coords=False,
                         global_xy_units=None,
                         global_z_units=None,
                         global_z_increasing_downward=True,
                         write_nx_ny_nz=False,
                         write_units_keyword=False,
                         write_rh_keyword_if_needed=False,
                         write_corp_keyword=False,
                         use_binary=False,
                         binary_only=False,
                         nan_substitute_value=None):
        """Write grid geometry to file in Nexus CORP ordering."""

        write_nexus_corp(self,
                         file_name,
                         local_coords=local_coords,
                         global_xy_units=global_xy_units,
                         global_z_units=global_z_units,
                         global_z_increasing_downward=global_z_increasing_downward,
                         write_nx_ny_nz=write_nx_ny_nz,
                         write_units_keyword=write_units_keyword,
                         write_rh_keyword_if_needed=write_rh_keyword_if_needed,
                         write_corp_keyword=write_corp_keyword,
                         use_binary=use_binary,
                         binary_only=binary_only,
                         nan_substitute_value=nan_substitute_value)

    def xy_units(self):
        """Returns the projected view (x, y) units of measure of the coordinate reference system for the grid.

        :meta common:
        """

        if self.crs is None:
            return None
        return self.crs.xy_units

    def z_units(self):
        """Returns the vertical (z) units of measure of the coordinate reference system for the grid.

        :meta common:
        """

        if self.crs is None:
            return None
        return self.crs.z_units

    def skin(self, use_single_layer_tactics=False):
        """Returns a GridSkin composite surface object reoresenting the outer surface of the grid."""

        import resqpy.grid_surface as rqgs

        # could cache 2 versions (with and without single layer tactics)
        if self.grid_skin is None or self.grid_skin.use_single_layer_tactics != use_single_layer_tactics:
            self.grid_skin = rqgs.GridSkin(self, use_single_layer_tactics=use_single_layer_tactics)
        return self.grid_skin

    def create_xml(self,
                   ext_uuid=None,
                   add_as_part=True,
                   add_relationships=True,
                   set_as_grid_root=True,
                   title=None,
                   originator=None,
                   write_active=True,
                   write_geometry=True,
                   extra_metadata={}):
        """Creates an IJK grid node from a grid object and optionally adds as child of root and/or to parts forest.

        arguments:
           ext_uuid (uuid.UUID): the uuid of the hdf5 external part holding the array data for the grid geometry
           add_as_part (boolean, default True): if True, the newly created xml node is added as a part
              in the model
           add_relationships (boolean, default True): if True, relationship xml parts are created relating the
              new grid part to: the crs, and the hdf5 external part
           set_as_grid_root (boolean, default True): if True, the new grid node is noted as being the 'main' grid
              for the model
           title (string, default 'ROOT'): used as the citation Title text; careful consideration should be given
              to this argument when dealing with multiple grids in one model, as it is the means by which a
              human will distinguish them
           originator (string, optional): the name of the human being who created the ijk grid part;
              default is to use the login name
           write_active (boolean, default True): if True, xml for an active cell property is also generated, but
              only if the active_property_uuid is set and no part exists in the model for that uuid
           write_geometry (boolean, default True): if False, the geometry node is omitted from the xml
           extra_metadata (dict): any key value pairs in this dictionary are added as extra metadata xml nodes

        returns:
           the newly created ijk grid xml node

        notes:
           this code has the concept of a 'main' grid for a model, which resqml does not; it is vaguely
              equivalent to a 'root' grid in a simulation model
           the write_active argument should generally be set to the same value as that passed to the write_hdf5... method;
           the RESQML standard allows the geometry to be omitted for a grid, controlled here by the write_geometry argument;
           the explicit geometry may be omitted for regular grids, in which case the arrays should not be written to the hdf5
           file either

        :meta common:
        """

        if ext_uuid is None:
            ext_uuid = self.model.h5_uuid()
        if title:
            self.title = title
        if not self.title:
            self.title = 'ROOT'

        ijk = super().create_xml(add_as_part=False, originator=originator, extra_metadata=extra_metadata)

        return _create_grid_xml(self, ijk, ext_uuid, add_as_part, add_relationships, write_active, write_geometry)

    def x_section_points(self, axis, ref_slice0=0, plus_face=False, masked=False):
        """Deprecated: please use `unsplit_x_section_points` instead."""
        warnings.warn('Deprecated: please use `unsplit_x_section_points` instead.', DeprecationWarning)

        return unsplit_x_section_points(self, axis, ref_slice0=ref_slice0, plus_face=plus_face, masked=masked)

    # The implementations of the below functions have been moved to separate modules.

    def cell_geometry_is_defined(self, cell_kji0=None, cell_geometry_is_defined_root=None, cache_array=True):
        """This method has now been moved to a new function elsewhere in the Grid module"""
        return cell_geometry_is_defined(self,
                                        cell_kji0=cell_kji0,
                                        cell_geometry_is_defined_root=cell_geometry_is_defined_root,
                                        cache_array=cache_array)

    def pillar_geometry_is_defined(self, pillar_ji0=None, pillar_geometry_is_defined_root=None, cache_array=True):
        """This method has now been moved to a new function elsewhere in the Grid module"""
        return pillar_geometry_is_defined(self,
                                          pillar_ji0=pillar_ji0,
                                          pillar_geometry_is_defined_root=pillar_geometry_is_defined_root,
                                          cache_array=cache_array)

    def geometry_defined_for_all_cells(self, cache_array=True):
        """This method has now been moved to a new function elsewhere in the Grid module"""
        return geometry_defined_for_all_cells(self, cache_array=cache_array)

    def geometry_defined_for_all_pillars(self, cache_array=True, pillar_geometry_is_defined_root=None):
        """This method has now been moved to a new function elsewhere in the Grid module"""
        return geometry_defined_for_all_pillars(self,
                                                cache_array=cache_array,
                                                pillar_geometry_is_defined_root=pillar_geometry_is_defined_root)

    def cell_geometry_is_defined_ref(self):
        """This method has now been moved to a new function elsewhere in the Grid module"""
        return cell_geometry_is_defined_ref(self)

    def pillar_geometry_is_defined_ref(self):
        """This method has now been moved to a new function elsewhere in the Grid module"""
        return pillar_geometry_is_defined_ref(self)

    def set_geometry_is_defined(self,
                                treat_as_nan=None,
                                treat_dots_as_nan=False,
                                complete_partial_pillars=False,
                                nullify_partial_pillars=False,
                                complete_all=False):
        """This method has now been moved to a new function elsewhere in the Grid module"""
        return set_geometry_is_defined(self,
                                       treat_as_nan=treat_as_nan,
                                       treat_dots_as_nan=treat_dots_as_nan,
                                       complete_partial_pillars=complete_partial_pillars,
                                       nullify_partial_pillars=nullify_partial_pillars,
                                       complete_all=complete_all)

    def find_faults(self, set_face_sets=False, create_organizing_objects_where_needed=False):
        """This method has now been moved to a new function elsewhere in the Grid module"""
        return find_faults(self,
                           set_face_sets=set_face_sets,
                           create_organizing_objects_where_needed=create_organizing_objects_where_needed)

    def fault_throws(self):
        """This method has now been moved to a new function elsewhere in the Grid module"""
        return fault_throws(self)

    def fault_throws_per_edge_per_column(self, mode='maximum', simple_z=False, axis_polarity_mode=True):
        """This method has now been moved to a new function elsewhere in the Grid module"""
        return fault_throws_per_edge_per_column(self,
                                                mode=mode,
                                                simple_z=simple_z,
                                                axis_polarity_mode=axis_polarity_mode)

    def extract_parent(self):
        """This method has now been moved to a new function elsewhere in the Grid module"""
        return extract_grid_parent(self)

    def transmissibility(self, tolerance=1.0e-6, use_tr_properties=True, realization=None, modifier_mode=None):
        """This method has now been moved to a new function elsewhere in the Grid module"""
        return transmissibility(self, tolerance, use_tr_properties, realization, modifier_mode)

    def extract_extent_kji(self):
        """This method has now been moved to a new function elsewhere in the Grid module"""
        return extract_extent_kji(self)

    def extract_grid_is_right_handed(self):
        """This method has now been moved to a new function elsewhere in the Grid module"""
        return extract_grid_is_right_handed(self)

    def extract_k_direction_is_down(self):
        """This method has now been moved to a new function elsewhere in the Grid module"""
        return extract_k_direction_is_down(self)

    def extract_geometry_time_index(self):
        """This method has now been moved to a new function elsewhere in the Grid module"""
        return extract_geometry_time_index(self)

    def extract_crs_uuid(self):
        """This method has now been moved to a new function elsewhere in the Grid module"""
        return extract_crs_uuid(self)

    def extract_crs_root(self):
        """This method has now been moved to a new function elsewhere in the Grid module"""
        return extract_crs_root(self)

<<<<<<< HEAD
    def set_crs(self, crs_uuid = None):
=======
    def set_crs(self, crs_uuid=None):
>>>>>>> d1867b5d
        """Establish crs attribute if not already set"""
        if self.crs is not None:
            return
        if crs_uuid is None:
            crs_uuid = self.extract_crs_uuid()
        assert crs_uuid is not None
<<<<<<< HEAD
        self.crs = rqc.Crs(self.model, uuid = crs_uuid)
=======
        self.crs = rqc.Crs(self.model, uuid=crs_uuid)
>>>>>>> d1867b5d

    def extract_pillar_shape(self):
        """This method has now been moved to a new function elsewhere in the Grid module"""
        return extract_pillar_shape(self)

    def extract_has_split_coordinate_lines(self):
        """This method has now been moved to a new function elsewhere in the Grid module"""
        return extract_has_split_coordinate_lines(self)

    def extract_k_gaps(self):
        """This method has now been moved to a new function elsewhere in the Grid module"""
        return extract_k_gaps(self)

    def extract_stratigraphy(self):
        """This method has now been moved to a new function elsewhere in the Grid module"""
        return extract_stratigraphy(self)

    def extract_children(self):
        """This method has now been moved to a new function elsewhere in the Grid module"""
        return extract_children(self)

    def extract_property_collection(self):
        """This method has now been moved to a new function elsewhere in the Grid module"""
        return extract_property_collection(self)

    def extract_inactive_mask(self, check_pinchout=False):
        """This method has now been moved to a new function elsewhere in the Grid module"""
        return extract_inactive_mask(self, check_pinchout=check_pinchout)

    def is_split_column_face(self, j0, i0, axis, polarity):
        """This method has now been moved to a new function elsewhere in the Grid module"""
        return is_split_column_face(self, j0, i0, axis, polarity)

    def split_column_faces(self):
        """This method has now been moved to a new function elsewhere in the Grid module"""
        return split_column_faces(self)

    def clear_face_sets(self):
        """This method has now been moved to a new function elsewhere in the Grid module"""
        return clear_face_sets(self)

    def set_face_set_gcs_list_from_dict(self, face_set_dict=None, create_organizing_objects_where_needed=False):
        """This method has now been moved to a new function elsewhere in the Grid module"""
        return set_face_set_gcs_list_from_dict(
            self,
            face_set_dict=face_set_dict,
            create_organizing_objects_where_needed=create_organizing_objects_where_needed)

    def make_face_set_from_dataframe(self, df):
        """This method has now been moved to a new function elsewhere in the Grid module"""
        return make_face_set_from_dataframe(self, df)

    def make_face_sets_from_pillar_lists(self,
                                         pillar_list_list,
                                         face_set_id,
                                         axis='K',
                                         ref_slice0=0,
                                         plus_face=False,
                                         projection='xy'):
        """This method has now been moved to a new function elsewhere in the Grid module"""
        return make_face_sets_from_pillar_lists(self,
                                                pillar_list_list,
                                                face_set_id,
                                                axis=axis,
                                                ref_slice0=ref_slice0,
                                                plus_face=plus_face,
                                                projection=projection)

    def face_centre(self,
                    cell_kji0,
                    axis,
                    zero_or_one,
                    points_root=None,
                    cache_resqml_array=True,
                    cache_cp_array=False):
        """This method has now been moved to a new function elsewhere in the Grid module"""
        return face_centre(self,
                           cell_kji0,
                           axis,
                           zero_or_one,
                           points_root=points_root,
                           cache_resqml_array=cache_resqml_array,
                           cache_cp_array=cache_cp_array)

    def face_centres_kji_01(self, cell_kji0, points_root=None, cache_resqml_array=True, cache_cp_array=False):
        """This method has now been moved to a new function elsewhere in the Grid module"""
        return face_centres_kji_01(self,
                                   cell_kji0,
                                   points_root=points_root,
                                   cache_resqml_array=cache_resqml_array,
                                   cache_cp_array=cache_cp_array)

    def set_cached_points_from_property(self,
                                        points_property_uuid=None,
                                        property_collection=None,
                                        realization=None,
                                        time_index=None,
                                        set_grid_time_index=True,
                                        set_inactive=True,
                                        active_property_uuid=None,
                                        active_collection=None):
        """This method has now been moved to a new function elsewhere in the Grid module"""
        return set_cached_points_from_property(self,
                                               points_property_uuid=points_property_uuid,
                                               property_collection=property_collection,
                                               realization=realization,
                                               time_index=time_index,
                                               set_grid_time_index=set_grid_time_index,
                                               set_inactive=set_inactive,
                                               active_property_uuid=active_property_uuid,
                                               active_collection=active_collection)

    def point_raw(self, index=None, points_root=None, cache_array=True):
        """This method has now been moved to a new function elsewhere in the Grid module"""
        return point_raw(self, index=index, points_root=points_root, cache_array=cache_array)

    def point(self,
              cell_kji0=None,
              corner_index=np.zeros(3, dtype='int'),
              points_root=None,
              cache_array=True):
        """This method has now been moved to a new function elsewhere in the Grid module"""
        return point(self,
                     cell_kji0=cell_kji0,
                     corner_index=corner_index,
                     points_root=points_root,
                     cache_array=cache_array)

    def points_ref(self, masked=True):
        """This method has now been moved to a new function elsewhere in the Grid module"""
        return points_ref(self, masked=masked)

    def uncache_points(self):
        """This method has now been moved to a new function elsewhere in the Grid module"""
        return uncache_points(self)

    def unsplit_points_ref(self, cache_array=False, masked=False):
        """This method has now been moved to a new function elsewhere in the Grid module"""
        return unsplit_points_ref(self, cache_array=cache_array, masked=masked)

    def horizon_points(self, ref_k0=0, heal_faults=False, kp=0):
        """This method has now been moved to a new function elsewhere in the Grid module"""
        return horizon_points(self, ref_k0=ref_k0, heal_faults=heal_faults, kp=kp)

    def split_horizon_points(self, ref_k0=0, masked=False, kp=0):
        """This method has now been moved to a new function elsewhere in the Grid module"""
        return split_horizon_points(self, ref_k0=ref_k0, masked=masked, kp=kp)

    def split_x_section_points(self, axis, ref_slice0=0, plus_face=False, masked=False):
        """This method has now been moved to a new function elsewhere in the Grid module"""
        return split_x_section_points(self, axis, ref_slice0=ref_slice0, plus_face=plus_face, masked=masked)

    def split_gap_x_section_points(self, axis, ref_slice0=0, plus_face=False, masked=False):
        """This method has now been moved to a new function elsewhere in the Grid module"""
        return split_gap_x_section_points(self, axis, ref_slice0=ref_slice0, plus_face=plus_face, masked=masked)

    def unsplit_x_section_points(self, axis, ref_slice0=0, plus_face=False, masked=False):
        """This method has now been moved to a new function elsewhere in the Grid module"""
        return unsplit_x_section_points(self, axis, ref_slice0=ref_slice0, plus_face=plus_face, masked=masked)

    def x_section_corner_points(self,
                                axis,
                                ref_slice0=0,
                                plus_face=False,
                                masked=False,
                                rotate=False,
                                azimuth=None):
        """This method has now been moved to a new function elsewhere in the Grid module"""
        return x_section_corner_points(self,
                                       axis,
                                       ref_slice0=ref_slice0,
                                       plus_face=plus_face,
                                       masked=masked,
                                       rotate=rotate,
                                       azimuth=azimuth)

    def pixel_map_for_split_horizon_points(self, horizon_points, origin, width, height, dx, dy=None):
        """This method has now been moved to a new function elsewhere in the Grid module"""
        return pixel_map_for_split_horizon_points(self, horizon_points, origin, width, height, dx, dy=dy)

    def coordinate_line_end_points(self):
        """This method has now been moved to a new function elsewhere in the Grid module"""
        return coordinate_line_end_points(self)

    def z_corner_point_depths(self, order='cellular'):
        """This method has now been moved to a new function elsewhere in the Grid module"""
        return z_corner_point_depths(self, order=order)

    def corner_points(self, cell_kji0=None, points_root=None, cache_resqml_array=True, cache_cp_array=False):
        """This method has now been moved to a new function elsewhere in the Grid module"""
        return corner_points(self,
                             cell_kji0=cell_kji0,
                             points_root=points_root,
                             cache_resqml_array=cache_resqml_array,
                             cache_cp_array=cache_cp_array)

    def invalidate_corner_points(self):
        """This method has now been moved to a new function elsewhere in the Grid module"""
        return invalidate_corner_points(self)

    def centre_point(self, cell_kji0=None, cache_centre_array=False):
        """This method has now been moved to a new function elsewhere in the Grid module"""
        return centre_point(self, cell_kji0=cell_kji0, cache_centre_array=cache_centre_array)

    def centre_point_list(self, cell_kji0s):
        """This method has now been moved to a new function elsewhere in the Grid module"""
        return centre_point_list(self, cell_kji0s)

    def point_areally(self, tolerance=0.001):
        """This method has now been moved to a new function elsewhere in the Grid module"""
        return point_areally(self, tolerance=tolerance)

    def interpolated_point(self,
                           cell_kji0,
                           interpolation_fraction,
                           points_root=None,
                           cache_resqml_array=True,
                           cache_cp_array=False):
        """This method has now been moved to a new function elsewhere in the Grid module"""
        return interpolated_point(self,
                                  cell_kji0,
                                  interpolation_fraction,
                                  points_root=points_root,
                                  cache_resqml_array=cache_resqml_array,
                                  cache_cp_array=cache_cp_array)

    def interpolated_points(self,
                            cell_kji0,
                            interpolation_fractions,
                            points_root=None,
                            cache_resqml_array=True,
                            cache_cp_array=False):
        """This method has now been moved to a new function elsewhere in the Grid module"""
        return interpolated_points(self,
                                   cell_kji0,
                                   interpolation_fractions,
                                   points_root=points_root,
                                   cache_resqml_array=cache_resqml_array,
                                   cache_cp_array=cache_cp_array)

    def set_k_direction_from_points(self):
        """This method has now been moved to a new function elsewhere in the Grid module"""
        return set_k_direction_from_points(self)

    def find_cell_for_point_xy(self, x, y, k0=0, vertical_ref='top', local_coords=True):
        """This method has now been moved to a new function elsewhere in the Grid module"""
        return find_cell_for_point_xy(self, x, y, k0, vertical_ref=vertical_ref, local_coords=local_coords)

    def half_cell_transmissibility(grid, use_property=True, realization=None, tolerance=1.0e-6):
        """This method has now been moved to a new function elsewhere in the Grid module"""
        return half_cell_transmissibility(grid,
                                          use_property=use_property,
                                          realization=realization,
                                          tolerance=tolerance)

    def create_column_pillar_mapping(self):
        """This method has now been moved to a new function elsewhere in the Grid module"""
        return create_column_pillar_mapping(self)

    def pillar_foursome(self, ji0, none_if_unsplit=False):
        """This method has now been moved to a new function elsewhere in the Grid module"""
        return pillar_foursome(self, ji0, none_if_unsplit=none_if_unsplit)

    def pillar_distances_sqr(self, xy, ref_k0=0, kp=0, horizon_points=None):
        """This method has now been moved to a new function elsewhere in the Grid module"""
        return pillar_distances_sqr(self, xy, ref_k0=ref_k0, kp=ref_k0, horizon_points=horizon_points)

    def nearest_pillar(self, xy, ref_k0=0, kp=0):
        """This method has now been moved to a new function elsewhere in the Grid module"""
        return nearest_pillar(self, xy, ref_k0=ref_k0, kp=kp)

    def nearest_rod(self, xyz, projection, axis, ref_slice0=0, plus_face=False):
        """This method has now been moved to a new function elsewhere in the Grid module"""
        return nearest_rod(self, xyz, projection, axis, ref_slice0=ref_slice0, plus_face=plus_face)

    def poly_line_for_cell(self, cell_kji0, vertical_ref='top'):
        """This method has now been moved to a new function elsewhere in the Grid module"""
        return poly_line_for_cell(self, cell_kji0, vertical_ref=vertical_ref)

    def interface_lengths_kji(self, cell_kji0, points_root=None, cache_resqml_array=True, cache_cp_array=False):
        """This method has now been moved to a new function elsewhere in the Grid module"""
        return interface_lengths_kji(self,
                                     cell_kji0,
                                     points_root=points_root,
                                     cache_resqml_array=cache_resqml_array,
                                     cache_cp_array=cache_cp_array)

    def interface_vectors_kji(self, cell_kji0, points_root=None, cache_resqml_array=True, cache_cp_array=False):
        """This method has now been moved to a new function elsewhere in the Grid module"""
        return interface_vectors_kji(self,
                                     cell_kji0,
                                     points_root=points_root,
                                     cache_resqml_array=cache_resqml_array,
                                     cache_cp_array=cache_cp_array)

    def interface_length(self, cell_kji0, axis, points_root=None, cache_resqml_array=True, cache_cp_array=False):
        """This method has now been moved to a new function elsewhere in the Grid module"""
        return interface_length(self,
                                cell_kji0,
                                axis,
                                points_root=points_root,
                                cache_resqml_array=cache_resqml_array,
                                cache_cp_array=cache_cp_array)

    def interface_vector(self, cell_kji0, axis, points_root=None, cache_resqml_array=True, cache_cp_array=False):
        """This method has now been moved to a new function elsewhere in the Grid module"""
        return interface_vector(self,
                                cell_kji0,
                                axis,
                                points_root=points_root,
                                cache_resqml_array=cache_resqml_array,
                                cache_cp_array=cache_cp_array)

    def cell_inactive(self, cell_kji0, pv_array=None, pv_tol=0.01):
        """This method has now been moved to a new function elsewhere in the Grid module"""
        return cell_inactive(self, cell_kji0, pv_array=pv_array, pv_tol=pv_tol)

    def pinched_out(self,
                    cell_kji0=None,
                    tolerance=0.001,
                    points_root=None,
                    cache_resqml_array=True,
                    cache_cp_array=False,
                    cache_thickness_array=False,
                    cache_pinchout_array=None):
        """This method has now been moved to a new function elsewhere in the Grid module"""
        return pinched_out(self,
                           cell_kji0=cell_kji0,
                           tolerance=tolerance,
                           points_root=points_root,
                           cache_resqml_array=cache_resqml_array,
                           cache_cp_array=cache_cp_array,
                           cache_thickness_array=cache_thickness_array,
                           cache_pinchout_array=cache_pinchout_array)

    def volume(self,
               cell_kji0=None,
               points_root=None,
               cache_resqml_array=True,
               cache_cp_array=False,
               cache_centre_array=False,
               cache_volume_array=True,
               property_collection=None):
        """This method has now been moved to a new function elsewhere in the Grid module"""
        return volume(self,
                      cell_kji0=cell_kji0,
                      points_root=points_root,
                      cache_resqml_array=cache_resqml_array,
                      cache_cp_array=cache_cp_array,
                      cache_centre_array=cache_centre_array,
                      cache_volume_array=cache_volume_array,
                      property_collection=property_collection)

    def thickness(self,
                  cell_kji0=None,
                  points_root=None,
                  cache_resqml_array=True,
                  cache_cp_array=False,
                  cache_thickness_array=True,
                  property_collection=None):
        """This method has now been moved to a new function elsewhere in the Grid module"""
        return thickness(self,
                         cell_kji0=cell_kji0,
                         points_root=points_root,
                         cache_resqml_array=cache_resqml_array,
                         cache_cp_array=cache_cp_array,
                         cache_thickness_array=cache_thickness_array,
                         property_collection=property_collection)

    def fault_connection_set(self,
                             skip_inactive=True,
                             compute_transmissibility=False,
                             add_to_model=False,
                             realization=None,
                             inherit_features_from=None,
                             title='fault juxtaposition set'):
        """This method has now been moved to a new function elsewhere in the Grid module"""
        return fault_connection_set(self,
                                    skip_inactive=skip_inactive,
                                    compute_transmissibility=compute_transmissibility,
                                    add_to_model=add_to_model,
                                    realization=realization,
                                    inherit_features_from=inherit_features_from,
                                    title=title)

    def pinchout_connection_set(self,
                                skip_inactive=True,
                                compute_transmissibility=False,
                                add_to_model=False,
                                realization=None):
        """This method has now been moved to a new function elsewhere in the Grid module"""
        return pinchout_connection_set(self,
                                       skip_inactive=skip_inactive,
                                       compute_transmissibility=compute_transmissibility,
                                       add_to_model=add_to_model,
                                       realization=realization)

    def k_gap_connection_set(self,
                             skip_inactive=True,
                             compute_transmissibility=False,
                             add_to_model=False,
                             realization=None,
                             tolerance=0.001):
        """This method has now been moved to a new function elsewhere in the Grid module"""
        return k_gap_connection_set(self,
                                    skip_inactive=skip_inactive,
                                    compute_transmissibility=compute_transmissibility,
                                    add_to_model=add_to_model,
                                    realization=realization,
                                    tolerance=tolerance)

    def check_top_and_base_cell_edge_directions(self):
        """This method has now been moved to a new function elsewhere in the Grid module"""
        return check_top_and_base_cell_edge_directions(self)

    def global_to_local_crs(self,
                            a,
                            crs_root=None,
                            global_xy_units=None,
                            global_z_units=None,
                            global_z_increasing_downward=None):
        """This method has now been moved to a new function elsewhere in the Grid module"""
        return global_to_local_crs(self,
                                   a,
                                   crs_root=crs_root,
                                   global_xy_units=global_xy_units,
                                   global_z_units=global_z_units,
                                   global_z_increasing_downward=global_z_increasing_downward)

    def z_inc_down(self):
        """This method has now been moved to a new function elsewhere in the Grid module"""
        return z_inc_down(self)

    def local_to_global_crs(self,
                            a,
                            crs_root=None,
                            global_xy_units=None,
                            global_z_units=None,
                            global_z_increasing_downward=None):
        """This method has now been moved to a new function elsewhere in the Grid module"""
        return local_to_global_crs(self,
                                   a,
                                   crs_root=crs_root,
                                   global_xy_units=global_xy_units,
                                   global_z_units=global_z_units,
                                   global_z_increasing_downward=global_z_increasing_downward)

    def composite_bounding_box(self, bounding_box_list):
        """This method has now been moved to a new function elsewhere in the Grid module"""
        return composite_bounding_box(self, bounding_box_list)

    def bounding_box(self, cell_kji0, points_root=None, cache_cp_array=False):
        """This method has now been moved to a new function elsewhere in the Grid module"""
        return bounding_box(self, cell_kji0, points_root=points_root, cache_cp_array=cache_cp_array)

    def xyz_box_centre(self, points_root=None, lazy=False, local=False):
        """This method has now been moved to a new function elsewhere in the Grid module"""
        return xyz_box_centre(self, points_root=points_root, lazy=lazy, local=local)

    def xyz_box(self, points_root=None, lazy=True, local=False):
        """This method has now been moved to a new function elsewhere in the Grid module"""
        return xyz_box(self, points_root=points_root, lazy=lazy, local=local)

    def pixel_maps(self, origin, width, height, dx, dy=None, k0=None, vertical_ref='top'):
        """This method has now been moved to a new function elsewhere in the Grid module"""
        return pixel_maps(self, origin, width, height, dx, dy=dy, k0=k0, vertical_ref=vertical_ref)

    def split_horizons_points(self, min_k0=None, max_k0=None, masked=False):
        """This method has now been moved to a new function elsewhere in the Grid module"""
        return split_horizons_points(self, min_k0=min_k0, max_k0=max_k0, masked=masked)<|MERGE_RESOLUTION|>--- conflicted
+++ resolved
@@ -726,22 +726,14 @@
         """This method has now been moved to a new function elsewhere in the Grid module"""
         return extract_crs_root(self)
 
-<<<<<<< HEAD
     def set_crs(self, crs_uuid = None):
-=======
-    def set_crs(self, crs_uuid=None):
->>>>>>> d1867b5d
         """Establish crs attribute if not already set"""
         if self.crs is not None:
             return
         if crs_uuid is None:
             crs_uuid = self.extract_crs_uuid()
         assert crs_uuid is not None
-<<<<<<< HEAD
         self.crs = rqc.Crs(self.model, uuid = crs_uuid)
-=======
-        self.crs = rqc.Crs(self.model, uuid=crs_uuid)
->>>>>>> d1867b5d
 
     def extract_pillar_shape(self):
         """This method has now been moved to a new function elsewhere in the Grid module"""
