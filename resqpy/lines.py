--- conflicted
+++ resolved
@@ -1,10 +1,6 @@
 """polylines.py: Resqml polylines module."""
 
-<<<<<<< HEAD
 version = '17th June 2021'
-=======
-version = '16th June 2021'
->>>>>>> 999231da
 
 import logging
 log = logging.getLogger(__name__)
