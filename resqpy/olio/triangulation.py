--- conflicted
+++ resolved
@@ -750,10 +750,7 @@
        determine the triangulation;
        the numpy linear algebra option seems to be memory intensive, not recommended
     """
-<<<<<<< HEAD
-=======
-
->>>>>>> e1cecba2
+
     def best_angles(points, mid_x, mid_y, steps, d_theta):
         best_range = None
         best_x_rotation = None
