--- conflicted
+++ resolved
@@ -264,13 +264,7 @@
 
     if column_list is not None:
         for column in column_list:
-<<<<<<< HEAD
-            assert (
-                column.upper() in wellspec_dict
-            ), "unrecognized wellspec column name " + str(column)
-=======
             assert (column.upper() in wellspec_dict), f"Unrecognized wellspec column name {column}."
->>>>>>> f4ef4ee3
     selecting = bool(column_list)
 
     well_dict = {}
@@ -372,12 +366,8 @@
     pointer: int,
     column_list: List[str] = [],
     selecting: bool = False,
-<<<<<<< HEAD
-    keep_duplicates: bool = False,
-=======
     keep_duplicate_cells: bool = True,
     keep_null_columns: bool = True,
->>>>>>> f4ef4ee3
 ) -> Union[pd.DataFrame, None]:
     """Creates a dataframe of the well data for a given well name in the wellspec file.
 
@@ -428,13 +418,7 @@
             break
         line = kf.strip_trailing_comment(file.readline())
         words = line.split()
-<<<<<<< HEAD
-        assert len(words) >= len(
-            columns_present
-        ), f"insufficient data in line of wellspec table {well_name} [{line}]"
-=======
         assert len(words) >= len(columns_present), f"Insufficient data in line of wellspec table {well_name} [{line}]."
->>>>>>> f4ef4ee3
         if selecting:
             for col_index, col in enumerate(column_list):
                 if column_map[col_index] < 0:
@@ -468,15 +452,11 @@
         return None
 
     df = pd.DataFrame(data)
-<<<<<<< HEAD
-    if not keep_duplicates and any(df.duplicated(subset=["IW", "JW", "L"])):
-=======
 
     if not keep_null_columns:
         df.drop(columns = df.columns[df.isna().all()], inplace = True)
 
     if not keep_duplicate_cells and any(df.duplicated(subset = ["IW", "JW", "L"])):
->>>>>>> f4ef4ee3
         log.warning(f"There are duplicate cells for well {well_name}.")
         df.drop_duplicates(subset=["IW", "JW", "L"], keep="last", inplace=True)
 
