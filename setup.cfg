[metadata]
name = resqpy
# version = 0.1.0
# author = Example Author
# author_email = author@example.com
description = Python API for working with RESQML files
long_description = file: README.md
long_description_content_type = text/markdown
url = https://github.com/bp/resqpy
classifiers =
    License :: OSI Approved :: MIT License
    Operating System :: OS Independent
    Programming Language :: Python :: 3.7
    Programming Language :: Python :: 3.8
    Programming Language :: Python :: 3.9
    Development Status :: 4 - Beta
    # Development Status :: 5 - Production/Stable
    Topic :: Scientific/Engineering
    Topic :: System :: Filesystems
    Topic :: Scientific/Engineering :: Information Analysis

[options]
packages = find:
include_package_data = True
python_requires = >=3.7
setup_requires = setuptools_scm[toml]
install_requires = 
    numpy
    pandas
    h5py
    lxml
    lasio

[options.package_data]
# Include resqpy/olio/data/*.json
* = data/*.json

[options.extras_require]
tests =
    pytest
    pytest-cov
    flake8
<<<<<<< HEAD
    mypy
=======
    yapf
>>>>>>> 68fc0a86
docs = 
    sphinx
    sphinx_rtd_theme
    autoclasstoc

[tool:pytest]
addopts = -ra
junit_family = xunit2
testpaths = tests/
filterwarnings =
    # Ignore warnings that are entirely from 3rd party libs outside our control
    ignore:.*importing the ABCs from 'collections'.*:DeprecationWarning:.*pyreadline.*
    ignore:.*the imp module is deprecated in favour of importlib.*:DeprecationWarning:.*pywintypes.*

[flake8]
# count = True
# statistics = True
show_source = True
exclude =  .git, __pycache__, .ipynb_checkpoints
# error code reference: https://gist.github.com/sharkykh/c76c80feadc8f33b129d846999210ba3
select =
    # Logical errors
    F,
    # Indentation
    E101, E112, E113, W19
    # Statements
    E71, E72, E73, E74
    # Runtime
    E9
    # Deprecation
    W60
ignore =
    # F401: "module imported but unused". Ignoring as low-priority
    F401,
    # F841: "local variable is assigned to but never used". Ignoring as sometimes deliberate
    F841

<<<<<<< HEAD
[mypy]
# Ignoring missing types in 3rd party libs
# See https://github.com/python/mypy/issues/3905

[mypy-pandas.*]
ignore_missing_imports = True
[mypy-numpy.*]
ignore_missing_imports = True
[mypy-lasio.*]
ignore_missing_imports = True
[mypy-h5py.*]
ignore_missing_imports = True
[mypy-lxml.*]
ignore_missing_imports = True
=======
[yapf]
based_on_style = google
indent_width = 3
continuation_indent_width = 3
spaces_around_default_or_named_assign = True
column_limit = 120
>>>>>>> 68fc0a86
<|MERGE_RESOLUTION|>--- conflicted
+++ resolved
@@ -40,11 +40,8 @@
     pytest
     pytest-cov
     flake8
-<<<<<<< HEAD
     mypy
-=======
     yapf
->>>>>>> 68fc0a86
 docs = 
     sphinx
     sphinx_rtd_theme
@@ -82,7 +79,6 @@
     # F841: "local variable is assigned to but never used". Ignoring as sometimes deliberate
     F841
 
-<<<<<<< HEAD
 [mypy]
 # Ignoring missing types in 3rd party libs
 # See https://github.com/python/mypy/issues/3905
@@ -97,11 +93,10 @@
 ignore_missing_imports = True
 [mypy-lxml.*]
 ignore_missing_imports = True
-=======
+
 [yapf]
 based_on_style = google
 indent_width = 3
 continuation_indent_width = 3
 spaces_around_default_or_named_assign = True
-column_limit = 120
->>>>>>> 68fc0a86
+column_limit = 120