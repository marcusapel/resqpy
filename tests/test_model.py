from numpy.lib.arraysetops import isin
import pytest
import os
import numpy as np

import resqpy.model as rq
import resqpy.crs as rqc
import resqpy.well as rqw
import resqpy.property as rqp
import resqpy.olio.xml_et as rqet
import resqpy.olio.uuid as bu
import resqpy.olio.write_hdf5 as rwh5


def test_model(tmp_path):

    epc = os.path.join(tmp_path, 'model.epc')
    model = rq.new_model(epc)
    assert model is not None
    crs = rqc.Crs(model)
    crs_root = crs.create_xml()
    model.store_epc()
    assert os.path.exists(epc)
    md_datum_1 = rqw.MdDatum(model, location = (0.0, 0.0, -50.0), crs_uuid = crs.uuid)
    md_datum_1.create_xml(title = 'Datum 1')
    md_datum_2 = rqw.MdDatum(model, location = (3.0, 0.0, -50.0), crs_uuid = crs.uuid)
    md_datum_2.create_xml(title = 'Datum 2')
    assert len(model.uuids(obj_type = 'MdDatum')) == 2
    model.store_epc()

    model = rq.Model(epc)
    assert model is not None
    assert len(model.uuids(obj_type = 'MdDatum')) == 2
    datum_part_1 = model.part(obj_type = 'MdDatum', title = '1', title_mode = 'ends')
    datum_part_2 = model.part(obj_type = 'MdDatum', title = '2', title_mode = 'ends')
    assert datum_part_1 is not None and datum_part_2 is not None and datum_part_1 != datum_part_2
    datum_uuid_1 = rqet.uuid_in_part_name(datum_part_1)
    datum_uuid_2 = rqet.uuid_in_part_name(datum_part_2)
    assert not bu.matching_uuids(datum_uuid_1, datum_uuid_2)
    p1 = model.uuid_part_dict[bu.uuid_as_int(datum_uuid_1)]
    p2 = model.uuid_part_dict[bu.uuid_as_int(datum_uuid_2)]
    assert p1 == datum_part_1 and p2 == datum_part_2


def test_model_iterators(example_model_with_well):

    model, well_interp, datum, traj = example_model_with_well

    w = next(model.iter_wellbore_interpretations())
    d = next(model.iter_md_datums())
    t = next(model.iter_trajectories())

    assert bu.matching_uuids(w.uuid, well_interp.uuid)
    assert bu.matching_uuids(d.uuid, datum.uuid)
    assert bu.matching_uuids(t.uuid, traj.uuid)
    assert w == well_interp
    assert d == datum
    assert t == traj


def test_model_iterate_objects(example_model_with_well):

    from resqpy.organize import WellboreFeature, WellboreInterpretation

    model, well_interp, _, _ = example_model_with_well

    # Try iterating over wellbore features

    wells = model.iter_objs(WellboreFeature)
    wells = list(wells)
    w = wells[0]
    assert len(wells) == 1
    assert isinstance(wells[0], WellboreFeature)
    assert wells[0].title == "well A"

    # Try iterating over wellbore interpretations

    interps = model.iter_objs(WellboreInterpretation)
    interps = list(interps)
    assert len(interps) == 1
    assert isinstance(interps[0], WellboreInterpretation)
    assert interps[0] == well_interp


def test_model_iter_crs(example_model_and_crs):

    model, crs_1 = example_model_and_crs

    crs_list = list(model.iter_crs())
    assert len(crs_list) == 1

    crs_2 = crs_list[0]
    assert crs_2 == crs_1


def test_model_iter_crs_empty(tmp_model):

    # Should raise an exception if no CRS exists
    with pytest.raises(StopIteration):
        next(tmp_model.iter_crs())


def test_model_as_graph(example_model_with_well):

    model, well_interp, datum, traj = example_model_with_well
    crs = next(model.iter_crs())

    nodes, edges = model.as_graph()

    # Check nodes
    for obj in [well_interp, datum, traj, crs]:
        assert str(obj.uuid) in nodes.keys()
        if hasattr(obj, 'title'):  # TODO: remove this when all objects have this attribute
            assert obj.title == nodes[str(obj.uuid)]['title']

    # Check edges
    assert frozenset([str(traj.uuid), str(datum.uuid)]) in edges
    assert frozenset([str(traj.uuid), str(crs.uuid)]) in edges
    assert frozenset([str(traj.uuid), str(well_interp.uuid)]) in edges
    assert frozenset([str(datum.uuid), str(traj.uuid)]) in edges

    # Test uuid subset
    nodes, edges = model.as_graph(uuids_subset = [datum.uuid])
    assert len(nodes.keys()) == 1
    assert len(edges) == 0


def test_model_copy_all_parts(example_model_with_properties):

    epc = example_model_with_properties.epc_file
    dir = example_model_with_properties.epc_directory
    copied_epc = os.path.join(dir, 'copied.epc')

    # test copying without consolidation
    original = rq.Model(epc)
    assert original is not None
    copied = rq.new_model(copied_epc)
    copied.copy_all_parts_from_other_model(original, consolidate = False)

    assert set(original.uuids()) == set(copied.uuids())
    assert set(original.parts()) == set(copied.parts())

    # test without consolidation of two crs objects
    copied = rq.new_model(copied_epc)
    new_crs = rqc.Crs(copied)
    new_crs.create_xml()

    copied.copy_all_parts_from_other_model(original, consolidate = False)

    assert len(copied.parts()) == len(original.parts()) + 1
    assert set(original.parts()).issubset(set(copied.parts()))
    assert len(copied.parts(obj_type = 'LocalDepth3dCrs')) == 2

    # test with consolidation of two crs objects
    copied = rq.new_model(copied_epc)
    new_crs = rqc.Crs(copied)
    new_crs.create_xml()

    copied.copy_all_parts_from_other_model(original, consolidate = True)

    assert len(copied.parts()) == len(original.parts())
    assert len(copied.parts(obj_type = 'LocalDepth3dCrs')) == 1

    crs_uuid = copied.uuid(obj_type = 'LocalDepth3dCrs')
    assert (bu.matching_uuids(crs_uuid, new_crs.uuid) or
            bu.matching_uuids(crs_uuid, original.uuid(obj_type = 'LocalDepth3dCrs')))

    # test write and re-load of copied model
    copied.store_epc()
    re_opened = rq.Model(copied_epc)
    assert re_opened is not None

    assert len(copied.parts()) == len(original.parts())

    crs_uuid = re_opened.uuid(obj_type = 'LocalDepth3dCrs')
    assert (bu.matching_uuids(crs_uuid, new_crs.uuid) or
            bu.matching_uuids(crs_uuid, original.uuid(obj_type = 'LocalDepth3dCrs')))


def test_model_copy_all_parts_non_resqpy_hdf5_paths(example_model_with_properties):
<<<<<<< HEAD
   # this test uses low level methods to override the hdf5 internal paths for some new objects

   epc = example_model_with_properties.epc_file
   dir = example_model_with_properties.epc_directory
   copied_epc = os.path.join(dir, 'copied.epc')
   extent_kji = (3, 5, 5)  # needs to match extent of grid in example model

   # add some properties with bespoke internal hdf5 paths
   original = rq.Model(epc)
   assert original is not None
   grid_uuid = original.uuid(obj_type = 'IjkGridRepresentation')
   assert grid_uuid is not None
   data = np.linspace(0.0, 1000.0, num = 75).reshape(extent_kji)

   hdf5_paths = [
      '/RESQML/uuid_waffle/values', '/RESQML/waffle_uuid/unusual_name', 'RESQML/class_uuid_waffle/values0',
      'RESQML/something_interesting/array', '/RESQML/abrupt', 'no_resqml/uuid/values'
   ]

   prop_list = []
   path_list = []  # elements will have 'uuid' replaced with uuid string
   h5_reg = rwh5.H5Register(original)
   for i, hdf5_path in enumerate(hdf5_paths):
      prop = rqp.Property(original, support_uuid = grid_uuid)
      if 'uuid' in hdf5_path:
         path = hdf5_path.replace('uuid', str(prop.uuid))
      else:
         path = hdf5_path
      prop.prepare_import(cached_array = data,
                          source_info = 'test data',
                          keyword = f'TEST{i}',
                          property_kind = 'continuous',
                          uom = 'm')
      for entry in prop.collection.imported_list:  # only one entry
         # override internal hdf5 path
         h5_reg.register_dataset(entry[0], 'values_patch0', prop.collection.__dict__[entry[3]], hdf5_path = path)
      prop_list.append(prop)
      path_list.append(path)
   h5_reg.write(mode = 'a')

   for prop, hdf5_path in zip(prop_list, path_list):
      root_node = prop.create_xml(find_local_property_kind = False)
      assert root_node is not None
      # override the hdf5 internal path in the xml tree
      path_node = rqet.find_nested_tags(root_node, ['PatchOfValues', 'Values', 'Values', 'PathInHdfFile'])
      assert path_node is not None
      path_node.text = hdf5_path

   # rewrite model
   original.store_epc()

   # re-open model and test copying
   original = rq.Model(epc)
   assert original is not None
   copied = rq.new_model(copied_epc)
   copied.copy_all_parts_from_other_model(original, consolidate = False)

   assert set(original.uuids()) == set(copied.uuids())
   assert set(original.parts()) == set(copied.parts())


def test_model_context(tmp_path):

   # Create a new model
   epc_path = str(tmp_path / 'tmp_model.epc')
   model = rq.new_model(epc_path)
   crs = rqc.Crs(parent_model = model, title = 'kuzcotopia')
   crs_uuid = crs.uuid
   crs.create_xml()
   model.store_epc()
   del crs, model

   # Re-open model in read/write mode
   with rq.ModelContext(epc_path, mode = "rw") as model2:

      crs2 = rqc.Crs(model2, uuid = crs_uuid)
      assert len(list(model2.iter_crs())) == 1
      assert crs2.title == 'kuzcotopia'

      # Make a change
      crs2.title = 'wabajam'
      crs2.create_xml(reuse = False)

   # Re-open model in read mode
   with rq.ModelContext(epc_path, mode = "r") as model3:

      # Check model has loaded correctly
      assert len(list(model3.iter_crs())) == 1
      crs3 = rqc.Crs(model3, uuid = crs_uuid)
      assert crs3.title == 'wabajam'

   # Overwrite model
   with rq.ModelContext(epc_path, mode = "create") as model4:
      # Should be empty
      crs_list = list(model4.iter_crs())
      assert len(crs_list) == 0
=======
    # this test uses low level methods to override the hdf5 internal paths for some new objects

    epc = example_model_with_properties.epc_file
    dir = example_model_with_properties.epc_directory
    copied_epc = os.path.join(dir, 'copied.epc')
    extent_kji = (3, 5, 5)  # needs to match extent of grid in example model

    # add some properties with bespoke internal hdf5 paths
    original = rq.Model(epc)
    assert original is not None
    grid_uuid = original.uuid(obj_type = 'IjkGridRepresentation')
    assert grid_uuid is not None
    data = np.linspace(0.0, 1000.0, num = 75).reshape(extent_kji)

    hdf5_paths = [
        '/RESQML/uuid_waffle/values', '/RESQML/waffle_uuid/unusual_name', 'RESQML/class_uuid_waffle/values0',
        'RESQML/something_interesting/array', '/RESQML/abrupt', 'no_resqml/uuid/values'
    ]

    prop_list = []
    path_list = []  # elements will have 'uuid' replaced with uuid string
    h5_reg = rwh5.H5Register(original)
    for i, hdf5_path in enumerate(hdf5_paths):
        prop = rqp.Property(original, support_uuid = grid_uuid)
        if 'uuid' in hdf5_path:
            path = hdf5_path.replace('uuid', str(prop.uuid))
        else:
            path = hdf5_path
        prop.prepare_import(cached_array = data,
                            source_info = 'test data',
                            keyword = f'TEST{i}',
                            property_kind = 'continuous',
                            uom = 'm')
        for entry in prop.collection.imported_list:  # only one entry
            # override internal hdf5 path
            h5_reg.register_dataset(entry[0], 'values_patch0', prop.collection.__dict__[entry[3]], hdf5_path = path)
        prop_list.append(prop)
        path_list.append(path)
    h5_reg.write(mode = 'a')

    for prop, hdf5_path in zip(prop_list, path_list):
        root_node = prop.create_xml(find_local_property_kind = False)
        assert root_node is not None
        # override the hdf5 internal path in the xml tree
        path_node = rqet.find_nested_tags(root_node, ['PatchOfValues', 'Values', 'Values', 'PathInHdfFile'])
        assert path_node is not None
        path_node.text = hdf5_path

    # rewrite model
    original.store_epc()

    # re-open model and test copying
    original = rq.Model(epc)
    assert original is not None
    copied = rq.new_model(copied_epc)
    copied.copy_all_parts_from_other_model(original, consolidate = False)

    assert set(original.uuids()) == set(copied.uuids())
    assert set(original.parts()) == set(copied.parts())
>>>>>>> 3b79ec04
<|MERGE_RESOLUTION|>--- conflicted
+++ resolved
@@ -178,104 +178,6 @@
 
 
 def test_model_copy_all_parts_non_resqpy_hdf5_paths(example_model_with_properties):
-<<<<<<< HEAD
-   # this test uses low level methods to override the hdf5 internal paths for some new objects
-
-   epc = example_model_with_properties.epc_file
-   dir = example_model_with_properties.epc_directory
-   copied_epc = os.path.join(dir, 'copied.epc')
-   extent_kji = (3, 5, 5)  # needs to match extent of grid in example model
-
-   # add some properties with bespoke internal hdf5 paths
-   original = rq.Model(epc)
-   assert original is not None
-   grid_uuid = original.uuid(obj_type = 'IjkGridRepresentation')
-   assert grid_uuid is not None
-   data = np.linspace(0.0, 1000.0, num = 75).reshape(extent_kji)
-
-   hdf5_paths = [
-      '/RESQML/uuid_waffle/values', '/RESQML/waffle_uuid/unusual_name', 'RESQML/class_uuid_waffle/values0',
-      'RESQML/something_interesting/array', '/RESQML/abrupt', 'no_resqml/uuid/values'
-   ]
-
-   prop_list = []
-   path_list = []  # elements will have 'uuid' replaced with uuid string
-   h5_reg = rwh5.H5Register(original)
-   for i, hdf5_path in enumerate(hdf5_paths):
-      prop = rqp.Property(original, support_uuid = grid_uuid)
-      if 'uuid' in hdf5_path:
-         path = hdf5_path.replace('uuid', str(prop.uuid))
-      else:
-         path = hdf5_path
-      prop.prepare_import(cached_array = data,
-                          source_info = 'test data',
-                          keyword = f'TEST{i}',
-                          property_kind = 'continuous',
-                          uom = 'm')
-      for entry in prop.collection.imported_list:  # only one entry
-         # override internal hdf5 path
-         h5_reg.register_dataset(entry[0], 'values_patch0', prop.collection.__dict__[entry[3]], hdf5_path = path)
-      prop_list.append(prop)
-      path_list.append(path)
-   h5_reg.write(mode = 'a')
-
-   for prop, hdf5_path in zip(prop_list, path_list):
-      root_node = prop.create_xml(find_local_property_kind = False)
-      assert root_node is not None
-      # override the hdf5 internal path in the xml tree
-      path_node = rqet.find_nested_tags(root_node, ['PatchOfValues', 'Values', 'Values', 'PathInHdfFile'])
-      assert path_node is not None
-      path_node.text = hdf5_path
-
-   # rewrite model
-   original.store_epc()
-
-   # re-open model and test copying
-   original = rq.Model(epc)
-   assert original is not None
-   copied = rq.new_model(copied_epc)
-   copied.copy_all_parts_from_other_model(original, consolidate = False)
-
-   assert set(original.uuids()) == set(copied.uuids())
-   assert set(original.parts()) == set(copied.parts())
-
-
-def test_model_context(tmp_path):
-
-   # Create a new model
-   epc_path = str(tmp_path / 'tmp_model.epc')
-   model = rq.new_model(epc_path)
-   crs = rqc.Crs(parent_model = model, title = 'kuzcotopia')
-   crs_uuid = crs.uuid
-   crs.create_xml()
-   model.store_epc()
-   del crs, model
-
-   # Re-open model in read/write mode
-   with rq.ModelContext(epc_path, mode = "rw") as model2:
-
-      crs2 = rqc.Crs(model2, uuid = crs_uuid)
-      assert len(list(model2.iter_crs())) == 1
-      assert crs2.title == 'kuzcotopia'
-
-      # Make a change
-      crs2.title = 'wabajam'
-      crs2.create_xml(reuse = False)
-
-   # Re-open model in read mode
-   with rq.ModelContext(epc_path, mode = "r") as model3:
-
-      # Check model has loaded correctly
-      assert len(list(model3.iter_crs())) == 1
-      crs3 = rqc.Crs(model3, uuid = crs_uuid)
-      assert crs3.title == 'wabajam'
-
-   # Overwrite model
-   with rq.ModelContext(epc_path, mode = "create") as model4:
-      # Should be empty
-      crs_list = list(model4.iter_crs())
-      assert len(crs_list) == 0
-=======
     # this test uses low level methods to override the hdf5 internal paths for some new objects
 
     epc = example_model_with_properties.epc_file
@@ -335,4 +237,40 @@
 
     assert set(original.uuids()) == set(copied.uuids())
     assert set(original.parts()) == set(copied.parts())
->>>>>>> 3b79ec04
+
+
+def test_model_context(tmp_path):
+
+    # Create a new model
+    epc_path = str(tmp_path / 'tmp_model.epc')
+    model = rq.new_model(epc_path)
+    crs = rqc.Crs(parent_model = model, title = 'kuzcotopia')
+    crs_uuid = crs.uuid
+    crs.create_xml()
+    model.store_epc()
+    del crs, model
+
+    # Re-open model in read/write mode
+    with rq.ModelContext(epc_path, mode = "rw") as model2:
+
+        crs2 = rqc.Crs(model2, uuid = crs_uuid)
+        assert len(list(model2.iter_crs())) == 1
+        assert crs2.title == 'kuzcotopia'
+
+        # Make a change
+        crs2.title = 'wabajam'
+        crs2.create_xml(reuse = False)
+
+    # Re-open model in read mode
+    with rq.ModelContext(epc_path, mode = "r") as model3:
+
+        # Check model has loaded correctly
+        assert len(list(model3.iter_crs())) == 1
+        crs3 = rqc.Crs(model3, uuid = crs_uuid)
+        assert crs3.title == 'wabajam'
+
+    # Overwrite model
+    with rq.ModelContext(epc_path, mode = "create") as model4:
+        # Should be empty
+        crs_list = list(model4.iter_crs())
+        assert len(crs_list) == 0